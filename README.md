--- conflicted
+++ resolved
@@ -64,11 +64,8 @@
 | ATK-TA0002 | Execution | [SAFE-T1105](techniques/SAFE-T1105/README.md) | Path Traversal via File Tool | File-handling tool accepts relative paths like ../../secret.key; attacker leaks host secrets |
 | ATK-TA0002 | Execution | [SAFE-T1106](techniques/SAFE-T1106/README.md) | Autonomous Loop Exploit | Craft prompts that push an agent into infinite "self-invoke" loop to exhaust CPU or hit rate limits (DoS) |
 | ATK-TA0002 | Execution | [SAFE-T1109](techniques/SAFE-T1109/README.md) | Debugging Tool Exploitation | Browser-based remote code execution via vulnerable MCP Inspector (CVE-2025-49596) |
-<<<<<<< HEAD
+| ATK-TA0002 | Execution | [SAFE-T1110](techniques/SAFE-T1110/README.md) | Multimodal Prompt Injection via Images/Audio | Embedding malicious instructions within image or audio content to manipulate multimodal AI behavior |
 | ATK-TA0002 | Execution | [SAFE-T1111](techniques/SAFE-T1111/README.md) | AI Agent CLI Weaponization | Malicious exploitation of AI coding assistant CLI tools with dangerous flags for reconnaissance and data exfiltration |
-=======
-| ATK-TA0002 | Execution | [SAFE-T1110](techniques/SAFE-T1110/README.md) | Multimodal Prompt Injection via Images/Audio | Embedding malicious instructions within image or audio content to manipulate multimodal AI behavior |
->>>>>>> 46a3295c
 | **ATK-TA0003** | **Persistence** | [SAFE-T1201](techniques/SAFE-T1201/README.md) | MCP Rug Pull Attack | Time-delayed malicious tool definition changes after initial approval |
 | ATK-TA0003 | Persistence | SAFE-T1202 | OAuth Token Persistence | Theft and reuse of OAuth access/refresh tokens for persistent access to MCP-connected services, including replay of refresh tokens after legitimate client sessions end |
 | ATK-TA0003 | Persistence | SAFE-T1203 | Backdoored Server Binary | Inserts cron job or reverse shell on install; persists even if MCP service is uninstalled |
@@ -135,7 +132,7 @@
 ## Summary Statistics
 
 - **Total Tactics**: 14
-- **Total Techniques**: 78
+- **Total Techniques**: 79
 - **Average Techniques per Tactic**: 5.6
 
 ## Tactic Distribution
@@ -145,7 +142,7 @@
 | Reconnaissance | 0 |
 | Resource Development | 0 |
 | Initial Access | 8 |
-| Execution | 8 |
+| Execution | 9 |
 | Persistence | 7 |
 | Privilege Escalation | 8 |
 | Defense Evasion | 8 |
